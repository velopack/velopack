name: Build

on: 
  push:
    branches: [master, develop]
  pull_request:
    branches: [master, develop]
  workflow_dispatch:

jobs:
<<<<<<< HEAD
  build-rust-windows:
    runs-on: windows-latest
    env:
      RUSTFLAGS: -C target-feature=+crt-static
    steps:
      - uses: actions/checkout@v4
        with:
          fetch-depth: 0
      - uses: Swatinem/rust-cache@v2
        with:
          key: "rust-build-windows"
      - name: Install Dependencies
        run: |
          rustup target add aarch64-pc-windows-msvc --toolchain nightly-x86_64-pc-windows-msvc
          rustup component add rust-src --toolchain nightly-x86_64-pc-windows-msvc
      - name: Update Version
        shell: pwsh
        run: ./.github/set-nbgv-version.ps1
      - name: Build Rust Binaries (x86)
        run: cargo +nightly build --target i686-win7-windows-msvc -Z build-std="core,alloc,std,panic_abort" --features windows --release -p velopack_bins
      - name: Upload Rust Build Artifacts
        uses: actions/upload-artifact@v4
        with:
          name: rust-windows-latest
          path: |
            target\i686-win7-windows-msvc\release\*.exe
            target\i686-win7-windows-msvc\release\*.pdb
      - name: Build Rust (x86)
        run: cargo +nightly build --target i686-win7-windows-msvc -Z build-std="core,alloc,std,panic_abort" --release -p velopack_nodeffi -p velopack_libc -p velopack_wix
      - name: Build Rust (x64)
        run: cargo +nightly build --target x86_64-win7-windows-msvc -Z build-std="core,alloc,std,panic_abort" --release -p velopack_nodeffi -p velopack_libc -p velopack_wix
      - name: Build Rust (arm64)
        run: cargo +nightly build --target aarch64-pc-windows-msvc --release -p velopack_nodeffi -p velopack_libc -p velopack_wix
      - name: Collect Artifacts
        run: |
          move target\i686-win7-windows-msvc\release\velopack_nodeffi.dll target\velopack_nodeffi_win_x86_msvc.node 
          move target\x86_64-win7-windows-msvc\release\velopack_nodeffi.dll target\velopack_nodeffi_win_x64_msvc.node
          move target\aarch64-pc-windows-msvc\release\velopack_nodeffi.dll target\velopack_nodeffi_win_arm64_msvc.node

          move target\i686-win7-windows-msvc\release\velopack_libc.dll target\velopack_libc_win_x86_msvc.dll
          move target\x86_64-win7-windows-msvc\release\velopack_libc.dll target\velopack_libc_win_x64_msvc.dll
          move target\aarch64-pc-windows-msvc\release\velopack_libc.dll target\velopack_libc_win_arm64_msvc.dll

          move target\i686-win7-windows-msvc\release\velopack_libc.dll.lib target\velopack_libc_win_x86_msvc.dll.lib
          move target\x86_64-win7-windows-msvc\release\velopack_libc.dll.lib target\velopack_libc_win_x64_msvc.dll.lib
          move target\aarch64-pc-windows-msvc\release\velopack_libc.dll.lib target\velopack_libc_win_arm64_msvc.dll.lib

          move target\i686-win7-windows-msvc\release\velopack_libc.lib target\velopack_libc_win_x86_msvc.lib
          move target\x86_64-win7-windows-msvc\release\velopack_libc.lib target\velopack_libc_win_x64_msvc.lib
          move target\aarch64-pc-windows-msvc\release\velopack_libc.lib target\velopack_libc_win_arm64_msvc.lib
          
          move target\i686-win7-windows-msvc\release\velopack_wix.dll target\velopack_wix_x86.dll
          move target\x86_64-win7-windows-msvc\release\velopack_wix.dll target\velopack_wix_x64.dll
          move target\aarch64-pc-windows-msvc\release\velopack_wix.dll target\velopack_wix_arm64.dll
      - name: Upload Rust Build Artifacts
        uses: actions/upload-artifact@v4
        with:
          name: rust-windows-latest-libs
          path: |
            target\*.node
            target\*.dll
            target\*.lib
      # - name: Cancel workflow if failed
      #   uses: andymckay/cancel-action@0.5
      #   if: ${{ failure() }}

  build-rust-linux:
    runs-on: ubuntu-latest
    steps:
      - uses: actions/checkout@v4
        with:
          fetch-depth: 0
      - name: Install Dependencies
        run: |
          curl -L --proto '=https' --tlsv1.2 -sSf https://raw.githubusercontent.com/cargo-bins/cargo-binstall/main/install-from-binstall-release.sh | bash
          cargo binstall cross
          rustup target add aarch64-unknown-linux-gnu
          sudo apt update
          sudo apt install -y g++-aarch64-linux-gnu gcc-aarch64-linux-gnu
          mkdir ./artifacts
        # rustup target add x86_64-unknown-linux-musl
        # rustup target add aarch64-unknown-linux-musl
        # sudo apt install -y g++-aarch64-linux-gnu gcc-aarch64-linux-gnu musl-tools musl:arm64
      - name: Update Version
        shell: pwsh
        run: ./.github/set-nbgv-version.ps1
      - name: Build Rust Binaries (x64)
        run: |
          cargo clean
          cross build --release --target x86_64-unknown-linux-musl -p velopack_bins
          ldd ./target/x86_64-unknown-linux-musl/release/update || true
          cp ./target/x86_64-unknown-linux-musl/release/update ./artifacts/UpdateNix_x64
      - name: Build Rust Binaries (arm64)
        run: |
          cargo clean
          cross build --release --target aarch64-unknown-linux-musl -p velopack_bins
          ldd ./target/aarch64-unknown-linux-musl/release/update || true
          cp ./target/aarch64-unknown-linux-musl/release/update ./artifacts/UpdateNix_arm64
      - name: Upload Rust Build Artifacts
        uses: actions/upload-artifact@v4
        with:
          name: rust-ubuntu-latest
          path: |
            artifacts/UpdateNix*
      - name: Build Rust (x64)
        run: |
          cargo clean
          cargo build --release --target x86_64-unknown-linux-gnu -p velopack_nodeffi -p velopack_libc
          cp ./target/x86_64-unknown-linux-gnu/release/libvelopack_nodeffi.so ./artifacts/velopack_nodeffi_linux_x64_gnu.node
          cp ./target/x86_64-unknown-linux-gnu/release/libvelopack_libc.so ./artifacts/velopack_libc_linux_x64_gnu.so
          cp ./target/x86_64-unknown-linux-gnu/release/libvelopack_libc.a ./artifacts/velopack_libc_linux_x64_gnu.a
      - name: Build Rust (arm64)
        run: |
          cargo clean
          cargo build --release --target aarch64-unknown-linux-gnu -p velopack_nodeffi -p velopack_libc
          cp ./target/aarch64-unknown-linux-gnu/release/libvelopack_nodeffi.so ./artifacts/velopack_nodeffi_linux_arm64_gnu.node
          cp ./target/aarch64-unknown-linux-gnu/release/libvelopack_libc.so ./artifacts/velopack_libc_linux_arm64_gnu.so
          cp ./target/aarch64-unknown-linux-gnu/release/libvelopack_libc.a ./artifacts/velopack_libc_linux_arm64_gnu.a
      - name: Upload Rust Build Artifacts
        uses: actions/upload-artifact@v4
        with:
          name: rust-ubuntu-latest-libs
          path: |
            artifacts/*.so
            artifacts/*.node
            artifacts/*.a
      - name: Cancel workflow if failed
        uses: andymckay/cancel-action@0.5
        if: ${{ failure() }}

  build-rust-macos:
    runs-on: macos-latest
    steps:
      - uses: actions/checkout@v4
        with:
          fetch-depth: 0
      - uses: Swatinem/rust-cache@v2
        with:
          key: "rust-build-macos"
      - name: Install Dependencies
        run: |
          rustup target add x86_64-apple-darwin 
          dotnet tool update -g nbgv
      - name: Update Version
        shell: pwsh
        run: ./.github/set-nbgv-version.ps1
      - name: Build Rust (x64)
        run: |
          cargo build --release --target x86_64-apple-darwin
          otool -L ./target/x86_64-apple-darwin/release/update
      - name: Build Rust (arm64)
        run: |
          cargo build --release --target aarch64-apple-darwin
          otool -L ./target/aarch64-apple-darwin/release/update
      - name: Create Universal Binary
        run: |
          lipo -create -output ./target/UpdateMac ./target/x86_64-apple-darwin/release/update ./target/aarch64-apple-darwin/release/update
          file ./target/UpdateMac
          lipo -create -output ./target/velopack_nodeffi_osx.node ./target/x86_64-apple-darwin/release/libvelopack_nodeffi.dylib ./target/aarch64-apple-darwin/release/libvelopack_nodeffi.dylib
          file ./target/velopack_nodeffi_osx.node
          lipo -create -output ./target/velopack_libc_osx.dylib ./target/x86_64-apple-darwin/release/libvelopack_libc.dylib ./target/aarch64-apple-darwin/release/libvelopack_libc.dylib
          file ./target/velopack_libc_osx.dylib
          cp ./target/x86_64-apple-darwin/release/libvelopack_libc.a ./target/velopack_libc_osx_x64_gnu.a
          cp ./target/aarch64-apple-darwin/release/libvelopack_libc.a ./target/velopack_libc_osx_arm64_gnu.a
      - name: Upload Rust Build Artifacts
        uses: actions/upload-artifact@v4
        with:
          name: rust-macos-latest
          path: |
            target/UpdateMac
            target/*.dylib
            target/*.node
            target/*.a
      - name: Cancel workflow if failed
        uses: andymckay/cancel-action@0.5
        if: ${{ failure() }}
        
  test-bins:
    strategy:
      fail-fast: false
      matrix:
        os: [windows-latest, ubuntu-latest, macos-latest]
        include:
          - os: windows-latest
            rust_flags: "--features windows"
    runs-on: ${{ matrix.os }}
    steps:
      - uses: actions/checkout@v4
        with:
          fetch-depth: 0
      - uses: Swatinem/rust-cache@v2
        with:
          key: "rust-test-${{ matrix.os }}"
      - name: Install cargo-llvm-cov
        uses: taiki-e/install-action@cargo-llvm-cov
      - name: Check lib-rust
        run: cargo check -p velopack -F async
      - name: Check lib-nodejs
        working-directory: src/lib-nodejs
        run: |
          npm install
          npm run build
          npm run test
      - name: Test Rust
        run: cargo llvm-cov ${{ matrix.rust_flags }} --cobertura --output-path ./test/coverage.rust.${{ matrix.os }}.xml
      - name: Upload Coverage
        uses: codecov/codecov-action@v5
        with:
          files: ./test/coverage.rust.${{ matrix.os }}.xml
          
  test-vpk:
    strategy:
      matrix:
        os: [windows-latest, ubuntu-latest, macos-latest]
    runs-on: ${{ matrix.os }}
    env:
      NUGET_PACKAGES: ${{ github.workspace }}/.nuget/packages
      VELOPACK_GITHUB_TEST_TOKEN: ${{ secrets.VELOPACK_GITHUB_TEST_TOKEN }}
      VELOPACK_B2_TEST_TOKEN: ${{ secrets.VELOPACK_B2_TEST_TOKEN }}
      VELOPACK_AZ_TEST_TOKEN: ${{ secrets.VELOPACK_AZ_TEST_TOKEN }}
    steps:
      - name: Setup dotnet
        uses: actions/setup-dotnet@v4
        with:
          dotnet-version: |
            6.0.x
            8.0.x
            9.0.x
      - name: Print dotnet version
        run: dotnet --info
      - uses: actions/checkout@v4
        with:
          fetch-depth: 0
      - name: Install FUSE
        run: |
          sudo add-apt-repository universe
          sudo apt update
          sudo apt install libfuse2
        if: ${{ matrix.os == 'ubuntu-latest' }}
      - name: Install squashfs-tools
        run: brew install squashfs
        if: ${{ matrix.os == 'macos-latest' }}
      - name: Install dotnet-coverage
        run: dotnet tool install -g dotnet-coverage
      - name: Build .NET
        run: dotnet build -c Release
      - uses: caesay/wait-artifact-action@494939e840383463b1686ce3624a8aab059c2c8b
        with:
          token: ${{ secrets.GITHUB_TOKEN }}
          max_wait_seconds: 900
          artifacts: rust-macos-latest,rust-windows-latest,rust-ubuntu-latest
          verbose: true
      - name: Download Rust Artifacts
        uses: actions/download-artifact@v4
        with:
          path: target/release
          pattern: rust-*
          merge-multiple: true
      - name: Azure login
        uses: azure/login@v2
        if: github.event.pull_request.head.repo.full_name == github.repository
        with:
          client-id: ${{ secrets.AZURE_CLIENT_ID }}
          tenant-id: ${{ secrets.AZURE_TENANT_ID }}
          subscription-id: ${{ secrets.AZURE_SUBSCRIPTION_ID }}
      - name: Test Velopack.Tests
        run: dotnet test test/Velopack.Tests/Velopack.Tests.csproj --no-build -c Release -l "console;verbosity=detailed;consoleLoggerParameters=ErrorsOnly" -l GithubActions -- RunConfiguration.CollectSourceInformation=true
      - name: Test Velopack.Packaging.Tests
        run: dotnet test test/Velopack.Packaging.Tests/Velopack.Packaging.Tests.csproj --no-build -c Release -l "console;verbosity=detailed;consoleLoggerParameters=ErrorsOnly" -l GithubActions -- RunConfiguration.CollectSourceInformation=true
      - name: Test Velopack.CommandLine.Tests
        run: dotnet test test/Velopack.CommandLine.Tests/Velopack.CommandLine.Tests.csproj --no-build -c Release -l "console;verbosity=detailed;consoleLoggerParameters=ErrorsOnly" -l GithubActions -- RunConfiguration.CollectSourceInformation=true
      - name: Upload Cross-Compile Artifacts
        uses: actions/upload-artifact@v4
        with:
          name: cross-${{ matrix.os }}
          path: test/artifacts/*
      - name: Upload Coverage
        uses: codecov/codecov-action@v5
        with:
          directory: ./test
      - uses: caesay/wait-artifact-action@494939e840383463b1686ce3624a8aab059c2c8b
        if: ${{ matrix.os == 'ubuntu-latest' || matrix.os == 'windows-latest' }}
        with:
          token: ${{ secrets.GITHUB_TOKEN }}
          max_wait_seconds: 900
          artifacts: cross-macos-latest,cross-ubuntu-latest,cross-windows-latest
          verbose: true
      - name: Download Cross Artifacts
        if: ${{ matrix.os == 'ubuntu-latest' || matrix.os == 'windows-latest' }}
        uses: actions/download-artifact@v4
        with:
          path: test/artifacts
          pattern: cross-*
          merge-multiple: true
      - name: Test Cross-Compiled Apps
        if: ${{ matrix.os == 'ubuntu-latest' || matrix.os == 'windows-latest' }}
        env:
          VELOPACK_CROSS_ARTIFACTS: true
        run: dotnet test test/Velopack.Packaging.Tests/Velopack.Packaging.Tests.csproj --no-build -c Release --filter "FullyQualifiedName~RunCrossApp" -l "console;verbosity=detailed;consoleLoggerParameters=ErrorsOnly" -l GithubActions -- RunConfiguration.CollectSourceInformation=true
      
  package:
    runs-on: ubuntu-latest
    needs: [build-rust-windows, build-rust-linux, build-rust-macos]
    steps:
      - name: Setup dotnet
        uses: actions/setup-dotnet@v4
        with:
          dotnet-version: |
            6.0.x
            8.0.x
            9.0.x
      - name: Print dotnet version
        run: dotnet --info
      - uses: actions/checkout@v4
        with:
          fetch-depth: 0
      - uses: dotnet/nbgv@master
        with:
          setAllVars: true
      - name: Update Version
        shell: pwsh
        run: ./.github/set-nbgv-version.ps1
      - name: Download Rust Artifacts
        uses: actions/download-artifact@v4
        with:
          path: target/release
          pattern: rust-*
          merge-multiple: true
      - name: Build .NET
        run: dotnet build -c Release /p:PackRustAssets=true /p:ContinuousIntegrationBuild=true
      - name: Build lib-nodejs
        working-directory: src/lib-nodejs
        run: |
          npm install
          npm run build
      - name: Write Version File
        run: echo $NBGV_NuGetPackageVersion > version.txt
      - name: Upload version file as artifact
        uses: actions/upload-artifact@v4
        with:
          name: build-version
          path: version.txt
      - name: Upload Package Artifacts
        uses: actions/upload-artifact@v4
        with:
          name: packages
          path: build/Release/*nupkg
      - name: Rearrange Artifacts
        run: |
          mkdir src/lib-nodejs/lib/native
          mv target/release/*.node src/lib-nodejs/lib/native/
=======
  build-rust:
    uses: ./.github/workflows/build-rust.yml
>>>>>>> 2fc2597c

  build-python:
    uses: ./.github/workflows/build-python.yml
    
  build-tests:
    uses: ./.github/workflows/build-tests.yml
    secrets: inherit # tests need secrets to run

  build-samples:
    uses: ./.github/workflows/build-samples.yml

  build-packages:
    needs: [build-python, build-rust]
    uses: ./.github/workflows/build-packages.yml

  release:
    runs-on: ubuntu-latest
    needs: [build-packages, build-tests, build-samples]
    if: github.event_name == 'push' && github.ref == 'refs/heads/master'
    steps:
      - name: Invoke Release Workflow
        uses: benc-uk/workflow-dispatch@v1
        with:
          workflow: release.yml
          inputs: '{ "workflow_run_id": "${{ github.run_id }}" }'<|MERGE_RESOLUTION|>--- conflicted
+++ resolved
@@ -8,362 +8,8 @@
   workflow_dispatch:
 
 jobs:
-<<<<<<< HEAD
-  build-rust-windows:
-    runs-on: windows-latest
-    env:
-      RUSTFLAGS: -C target-feature=+crt-static
-    steps:
-      - uses: actions/checkout@v4
-        with:
-          fetch-depth: 0
-      - uses: Swatinem/rust-cache@v2
-        with:
-          key: "rust-build-windows"
-      - name: Install Dependencies
-        run: |
-          rustup target add aarch64-pc-windows-msvc --toolchain nightly-x86_64-pc-windows-msvc
-          rustup component add rust-src --toolchain nightly-x86_64-pc-windows-msvc
-      - name: Update Version
-        shell: pwsh
-        run: ./.github/set-nbgv-version.ps1
-      - name: Build Rust Binaries (x86)
-        run: cargo +nightly build --target i686-win7-windows-msvc -Z build-std="core,alloc,std,panic_abort" --features windows --release -p velopack_bins
-      - name: Upload Rust Build Artifacts
-        uses: actions/upload-artifact@v4
-        with:
-          name: rust-windows-latest
-          path: |
-            target\i686-win7-windows-msvc\release\*.exe
-            target\i686-win7-windows-msvc\release\*.pdb
-      - name: Build Rust (x86)
-        run: cargo +nightly build --target i686-win7-windows-msvc -Z build-std="core,alloc,std,panic_abort" --release -p velopack_nodeffi -p velopack_libc -p velopack_wix
-      - name: Build Rust (x64)
-        run: cargo +nightly build --target x86_64-win7-windows-msvc -Z build-std="core,alloc,std,panic_abort" --release -p velopack_nodeffi -p velopack_libc -p velopack_wix
-      - name: Build Rust (arm64)
-        run: cargo +nightly build --target aarch64-pc-windows-msvc --release -p velopack_nodeffi -p velopack_libc -p velopack_wix
-      - name: Collect Artifacts
-        run: |
-          move target\i686-win7-windows-msvc\release\velopack_nodeffi.dll target\velopack_nodeffi_win_x86_msvc.node 
-          move target\x86_64-win7-windows-msvc\release\velopack_nodeffi.dll target\velopack_nodeffi_win_x64_msvc.node
-          move target\aarch64-pc-windows-msvc\release\velopack_nodeffi.dll target\velopack_nodeffi_win_arm64_msvc.node
-
-          move target\i686-win7-windows-msvc\release\velopack_libc.dll target\velopack_libc_win_x86_msvc.dll
-          move target\x86_64-win7-windows-msvc\release\velopack_libc.dll target\velopack_libc_win_x64_msvc.dll
-          move target\aarch64-pc-windows-msvc\release\velopack_libc.dll target\velopack_libc_win_arm64_msvc.dll
-
-          move target\i686-win7-windows-msvc\release\velopack_libc.dll.lib target\velopack_libc_win_x86_msvc.dll.lib
-          move target\x86_64-win7-windows-msvc\release\velopack_libc.dll.lib target\velopack_libc_win_x64_msvc.dll.lib
-          move target\aarch64-pc-windows-msvc\release\velopack_libc.dll.lib target\velopack_libc_win_arm64_msvc.dll.lib
-
-          move target\i686-win7-windows-msvc\release\velopack_libc.lib target\velopack_libc_win_x86_msvc.lib
-          move target\x86_64-win7-windows-msvc\release\velopack_libc.lib target\velopack_libc_win_x64_msvc.lib
-          move target\aarch64-pc-windows-msvc\release\velopack_libc.lib target\velopack_libc_win_arm64_msvc.lib
-          
-          move target\i686-win7-windows-msvc\release\velopack_wix.dll target\velopack_wix_x86.dll
-          move target\x86_64-win7-windows-msvc\release\velopack_wix.dll target\velopack_wix_x64.dll
-          move target\aarch64-pc-windows-msvc\release\velopack_wix.dll target\velopack_wix_arm64.dll
-      - name: Upload Rust Build Artifacts
-        uses: actions/upload-artifact@v4
-        with:
-          name: rust-windows-latest-libs
-          path: |
-            target\*.node
-            target\*.dll
-            target\*.lib
-      # - name: Cancel workflow if failed
-      #   uses: andymckay/cancel-action@0.5
-      #   if: ${{ failure() }}
-
-  build-rust-linux:
-    runs-on: ubuntu-latest
-    steps:
-      - uses: actions/checkout@v4
-        with:
-          fetch-depth: 0
-      - name: Install Dependencies
-        run: |
-          curl -L --proto '=https' --tlsv1.2 -sSf https://raw.githubusercontent.com/cargo-bins/cargo-binstall/main/install-from-binstall-release.sh | bash
-          cargo binstall cross
-          rustup target add aarch64-unknown-linux-gnu
-          sudo apt update
-          sudo apt install -y g++-aarch64-linux-gnu gcc-aarch64-linux-gnu
-          mkdir ./artifacts
-        # rustup target add x86_64-unknown-linux-musl
-        # rustup target add aarch64-unknown-linux-musl
-        # sudo apt install -y g++-aarch64-linux-gnu gcc-aarch64-linux-gnu musl-tools musl:arm64
-      - name: Update Version
-        shell: pwsh
-        run: ./.github/set-nbgv-version.ps1
-      - name: Build Rust Binaries (x64)
-        run: |
-          cargo clean
-          cross build --release --target x86_64-unknown-linux-musl -p velopack_bins
-          ldd ./target/x86_64-unknown-linux-musl/release/update || true
-          cp ./target/x86_64-unknown-linux-musl/release/update ./artifacts/UpdateNix_x64
-      - name: Build Rust Binaries (arm64)
-        run: |
-          cargo clean
-          cross build --release --target aarch64-unknown-linux-musl -p velopack_bins
-          ldd ./target/aarch64-unknown-linux-musl/release/update || true
-          cp ./target/aarch64-unknown-linux-musl/release/update ./artifacts/UpdateNix_arm64
-      - name: Upload Rust Build Artifacts
-        uses: actions/upload-artifact@v4
-        with:
-          name: rust-ubuntu-latest
-          path: |
-            artifacts/UpdateNix*
-      - name: Build Rust (x64)
-        run: |
-          cargo clean
-          cargo build --release --target x86_64-unknown-linux-gnu -p velopack_nodeffi -p velopack_libc
-          cp ./target/x86_64-unknown-linux-gnu/release/libvelopack_nodeffi.so ./artifacts/velopack_nodeffi_linux_x64_gnu.node
-          cp ./target/x86_64-unknown-linux-gnu/release/libvelopack_libc.so ./artifacts/velopack_libc_linux_x64_gnu.so
-          cp ./target/x86_64-unknown-linux-gnu/release/libvelopack_libc.a ./artifacts/velopack_libc_linux_x64_gnu.a
-      - name: Build Rust (arm64)
-        run: |
-          cargo clean
-          cargo build --release --target aarch64-unknown-linux-gnu -p velopack_nodeffi -p velopack_libc
-          cp ./target/aarch64-unknown-linux-gnu/release/libvelopack_nodeffi.so ./artifacts/velopack_nodeffi_linux_arm64_gnu.node
-          cp ./target/aarch64-unknown-linux-gnu/release/libvelopack_libc.so ./artifacts/velopack_libc_linux_arm64_gnu.so
-          cp ./target/aarch64-unknown-linux-gnu/release/libvelopack_libc.a ./artifacts/velopack_libc_linux_arm64_gnu.a
-      - name: Upload Rust Build Artifacts
-        uses: actions/upload-artifact@v4
-        with:
-          name: rust-ubuntu-latest-libs
-          path: |
-            artifacts/*.so
-            artifacts/*.node
-            artifacts/*.a
-      - name: Cancel workflow if failed
-        uses: andymckay/cancel-action@0.5
-        if: ${{ failure() }}
-
-  build-rust-macos:
-    runs-on: macos-latest
-    steps:
-      - uses: actions/checkout@v4
-        with:
-          fetch-depth: 0
-      - uses: Swatinem/rust-cache@v2
-        with:
-          key: "rust-build-macos"
-      - name: Install Dependencies
-        run: |
-          rustup target add x86_64-apple-darwin 
-          dotnet tool update -g nbgv
-      - name: Update Version
-        shell: pwsh
-        run: ./.github/set-nbgv-version.ps1
-      - name: Build Rust (x64)
-        run: |
-          cargo build --release --target x86_64-apple-darwin
-          otool -L ./target/x86_64-apple-darwin/release/update
-      - name: Build Rust (arm64)
-        run: |
-          cargo build --release --target aarch64-apple-darwin
-          otool -L ./target/aarch64-apple-darwin/release/update
-      - name: Create Universal Binary
-        run: |
-          lipo -create -output ./target/UpdateMac ./target/x86_64-apple-darwin/release/update ./target/aarch64-apple-darwin/release/update
-          file ./target/UpdateMac
-          lipo -create -output ./target/velopack_nodeffi_osx.node ./target/x86_64-apple-darwin/release/libvelopack_nodeffi.dylib ./target/aarch64-apple-darwin/release/libvelopack_nodeffi.dylib
-          file ./target/velopack_nodeffi_osx.node
-          lipo -create -output ./target/velopack_libc_osx.dylib ./target/x86_64-apple-darwin/release/libvelopack_libc.dylib ./target/aarch64-apple-darwin/release/libvelopack_libc.dylib
-          file ./target/velopack_libc_osx.dylib
-          cp ./target/x86_64-apple-darwin/release/libvelopack_libc.a ./target/velopack_libc_osx_x64_gnu.a
-          cp ./target/aarch64-apple-darwin/release/libvelopack_libc.a ./target/velopack_libc_osx_arm64_gnu.a
-      - name: Upload Rust Build Artifacts
-        uses: actions/upload-artifact@v4
-        with:
-          name: rust-macos-latest
-          path: |
-            target/UpdateMac
-            target/*.dylib
-            target/*.node
-            target/*.a
-      - name: Cancel workflow if failed
-        uses: andymckay/cancel-action@0.5
-        if: ${{ failure() }}
-        
-  test-bins:
-    strategy:
-      fail-fast: false
-      matrix:
-        os: [windows-latest, ubuntu-latest, macos-latest]
-        include:
-          - os: windows-latest
-            rust_flags: "--features windows"
-    runs-on: ${{ matrix.os }}
-    steps:
-      - uses: actions/checkout@v4
-        with:
-          fetch-depth: 0
-      - uses: Swatinem/rust-cache@v2
-        with:
-          key: "rust-test-${{ matrix.os }}"
-      - name: Install cargo-llvm-cov
-        uses: taiki-e/install-action@cargo-llvm-cov
-      - name: Check lib-rust
-        run: cargo check -p velopack -F async
-      - name: Check lib-nodejs
-        working-directory: src/lib-nodejs
-        run: |
-          npm install
-          npm run build
-          npm run test
-      - name: Test Rust
-        run: cargo llvm-cov ${{ matrix.rust_flags }} --cobertura --output-path ./test/coverage.rust.${{ matrix.os }}.xml
-      - name: Upload Coverage
-        uses: codecov/codecov-action@v5
-        with:
-          files: ./test/coverage.rust.${{ matrix.os }}.xml
-          
-  test-vpk:
-    strategy:
-      matrix:
-        os: [windows-latest, ubuntu-latest, macos-latest]
-    runs-on: ${{ matrix.os }}
-    env:
-      NUGET_PACKAGES: ${{ github.workspace }}/.nuget/packages
-      VELOPACK_GITHUB_TEST_TOKEN: ${{ secrets.VELOPACK_GITHUB_TEST_TOKEN }}
-      VELOPACK_B2_TEST_TOKEN: ${{ secrets.VELOPACK_B2_TEST_TOKEN }}
-      VELOPACK_AZ_TEST_TOKEN: ${{ secrets.VELOPACK_AZ_TEST_TOKEN }}
-    steps:
-      - name: Setup dotnet
-        uses: actions/setup-dotnet@v4
-        with:
-          dotnet-version: |
-            6.0.x
-            8.0.x
-            9.0.x
-      - name: Print dotnet version
-        run: dotnet --info
-      - uses: actions/checkout@v4
-        with:
-          fetch-depth: 0
-      - name: Install FUSE
-        run: |
-          sudo add-apt-repository universe
-          sudo apt update
-          sudo apt install libfuse2
-        if: ${{ matrix.os == 'ubuntu-latest' }}
-      - name: Install squashfs-tools
-        run: brew install squashfs
-        if: ${{ matrix.os == 'macos-latest' }}
-      - name: Install dotnet-coverage
-        run: dotnet tool install -g dotnet-coverage
-      - name: Build .NET
-        run: dotnet build -c Release
-      - uses: caesay/wait-artifact-action@494939e840383463b1686ce3624a8aab059c2c8b
-        with:
-          token: ${{ secrets.GITHUB_TOKEN }}
-          max_wait_seconds: 900
-          artifacts: rust-macos-latest,rust-windows-latest,rust-ubuntu-latest
-          verbose: true
-      - name: Download Rust Artifacts
-        uses: actions/download-artifact@v4
-        with:
-          path: target/release
-          pattern: rust-*
-          merge-multiple: true
-      - name: Azure login
-        uses: azure/login@v2
-        if: github.event.pull_request.head.repo.full_name == github.repository
-        with:
-          client-id: ${{ secrets.AZURE_CLIENT_ID }}
-          tenant-id: ${{ secrets.AZURE_TENANT_ID }}
-          subscription-id: ${{ secrets.AZURE_SUBSCRIPTION_ID }}
-      - name: Test Velopack.Tests
-        run: dotnet test test/Velopack.Tests/Velopack.Tests.csproj --no-build -c Release -l "console;verbosity=detailed;consoleLoggerParameters=ErrorsOnly" -l GithubActions -- RunConfiguration.CollectSourceInformation=true
-      - name: Test Velopack.Packaging.Tests
-        run: dotnet test test/Velopack.Packaging.Tests/Velopack.Packaging.Tests.csproj --no-build -c Release -l "console;verbosity=detailed;consoleLoggerParameters=ErrorsOnly" -l GithubActions -- RunConfiguration.CollectSourceInformation=true
-      - name: Test Velopack.CommandLine.Tests
-        run: dotnet test test/Velopack.CommandLine.Tests/Velopack.CommandLine.Tests.csproj --no-build -c Release -l "console;verbosity=detailed;consoleLoggerParameters=ErrorsOnly" -l GithubActions -- RunConfiguration.CollectSourceInformation=true
-      - name: Upload Cross-Compile Artifacts
-        uses: actions/upload-artifact@v4
-        with:
-          name: cross-${{ matrix.os }}
-          path: test/artifacts/*
-      - name: Upload Coverage
-        uses: codecov/codecov-action@v5
-        with:
-          directory: ./test
-      - uses: caesay/wait-artifact-action@494939e840383463b1686ce3624a8aab059c2c8b
-        if: ${{ matrix.os == 'ubuntu-latest' || matrix.os == 'windows-latest' }}
-        with:
-          token: ${{ secrets.GITHUB_TOKEN }}
-          max_wait_seconds: 900
-          artifacts: cross-macos-latest,cross-ubuntu-latest,cross-windows-latest
-          verbose: true
-      - name: Download Cross Artifacts
-        if: ${{ matrix.os == 'ubuntu-latest' || matrix.os == 'windows-latest' }}
-        uses: actions/download-artifact@v4
-        with:
-          path: test/artifacts
-          pattern: cross-*
-          merge-multiple: true
-      - name: Test Cross-Compiled Apps
-        if: ${{ matrix.os == 'ubuntu-latest' || matrix.os == 'windows-latest' }}
-        env:
-          VELOPACK_CROSS_ARTIFACTS: true
-        run: dotnet test test/Velopack.Packaging.Tests/Velopack.Packaging.Tests.csproj --no-build -c Release --filter "FullyQualifiedName~RunCrossApp" -l "console;verbosity=detailed;consoleLoggerParameters=ErrorsOnly" -l GithubActions -- RunConfiguration.CollectSourceInformation=true
-      
-  package:
-    runs-on: ubuntu-latest
-    needs: [build-rust-windows, build-rust-linux, build-rust-macos]
-    steps:
-      - name: Setup dotnet
-        uses: actions/setup-dotnet@v4
-        with:
-          dotnet-version: |
-            6.0.x
-            8.0.x
-            9.0.x
-      - name: Print dotnet version
-        run: dotnet --info
-      - uses: actions/checkout@v4
-        with:
-          fetch-depth: 0
-      - uses: dotnet/nbgv@master
-        with:
-          setAllVars: true
-      - name: Update Version
-        shell: pwsh
-        run: ./.github/set-nbgv-version.ps1
-      - name: Download Rust Artifacts
-        uses: actions/download-artifact@v4
-        with:
-          path: target/release
-          pattern: rust-*
-          merge-multiple: true
-      - name: Build .NET
-        run: dotnet build -c Release /p:PackRustAssets=true /p:ContinuousIntegrationBuild=true
-      - name: Build lib-nodejs
-        working-directory: src/lib-nodejs
-        run: |
-          npm install
-          npm run build
-      - name: Write Version File
-        run: echo $NBGV_NuGetPackageVersion > version.txt
-      - name: Upload version file as artifact
-        uses: actions/upload-artifact@v4
-        with:
-          name: build-version
-          path: version.txt
-      - name: Upload Package Artifacts
-        uses: actions/upload-artifact@v4
-        with:
-          name: packages
-          path: build/Release/*nupkg
-      - name: Rearrange Artifacts
-        run: |
-          mkdir src/lib-nodejs/lib/native
-          mv target/release/*.node src/lib-nodejs/lib/native/
-=======
   build-rust:
     uses: ./.github/workflows/build-rust.yml
->>>>>>> 2fc2597c
 
   build-python:
     uses: ./.github/workflows/build-python.yml
