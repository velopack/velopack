--- conflicted
+++ resolved
@@ -5,11 +5,8 @@
     "src/lib-rust",
     "src/lib-nodejs/velopack_nodeffi",
     "src/lib-cpp",
-<<<<<<< HEAD
+    "src/lib-python",
     "src/wix-dll",
-=======
-    "src/lib-python",
->>>>>>> 2fc2597c
 ]
 exclude = [
     "samples/RustIced",
@@ -82,12 +79,7 @@
 memmap2 = "0.9"
 windows = "0.61"
 webview2-com-sys = "0.37"
-<<<<<<< HEAD
-cbindgen = "0.28"
-=======
-winsafe = { version = "0.0.20", features = ["gui"] }
 cbindgen = "0.29"
->>>>>>> 2fc2597c
 log-panics = "2.1.0"
 core-foundation = "0.10"
 core-foundation-sys = "0.8"
@@ -96,16 +88,10 @@
 rayon = "1.6"
 progress-streams = "1.1"
 flate2 = { version = "1.0", default-features = false }
-<<<<<<< HEAD
-winreg = "0.55"
-=======
 pyo3 = { version = "0.25.0", features = ["extension-module", "macros", "abi3", "abi3-py37", "anyhow"] }
 pyo3-build-config = "0.25.0"
 pyo3-log = "0.12.4"
-# mtzip = "=4.0.2"
-# ripunzip = "=2.0.1"
-# zerofrom = "=0.1.5"
->>>>>>> 2fc2597c
+winreg = "0.55"
 
 # default to small, optimized workspace release binaries
 [profile.release]
