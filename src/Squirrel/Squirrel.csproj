--- conflicted
+++ resolved
@@ -24,30 +24,12 @@
     <PackageReference Include="Microsoft.Win32.Registry" Version="5.0.0" />
   </ItemGroup>
 
-<<<<<<< HEAD
-  <Choose>
-    <When Condition=" $(TargetFramework.StartsWith('net4')) ">
-      <ItemGroup>
-        <PackageReference Include="SharpCompress" Version="0.33.0" />
-        <PackageReference Include="System.ValueTuple" Version="4.5" />
-        <Reference Include="System.Web" />
-        <Reference Include="System.Net.Http" />
-      </ItemGroup>
-    </When>
-    <Otherwise>
-      <ItemGroup>
-        <PackageReference Include="SharpCompress" Version="0.34.1" />
-      </ItemGroup>
-    </Otherwise>
-  </Choose>
-=======
   <ItemGroup Condition=" $(TargetFramework.StartsWith('net4')) ">
     <Reference Include="System.Web" />
     <Reference Include="System.Net.Http" />
     <Reference Include="System.IO.Compression" />
     <Reference Include="System.IO.Compression.FileSystem" />
   </ItemGroup>
->>>>>>> 8cc27f0d
 
   <ItemGroup>
     <None Include="..\..\docs\artwork\Clowd_200.png" Pack="true" PackagePath="\" />
