#![cfg_attr(not(debug_assertions), windows_subsystem = "windows")]
#![allow(dead_code)]

#[macro_use]
extern crate log;

use anyhow::{anyhow, bail, Result};
use clap::{arg, value_parser, ArgAction, ArgMatches, Command};
use std::{env, path::PathBuf};
use velopack::locator::{auto_locate_app_manifest, LocationContext};
use velopack::logging::*;
use velopack_bins::{shared::OperationWait, *};

#[rustfmt::skip]
fn root_command() -> Command {
    let cmd = Command::new("Update")
    .version(env!("NGBV_VERSION"))
    .about(format!("Velopack Updater ({}) manages packages and installs updates.\nhttps://velopack.io", env!("NGBV_VERSION")))
    .subcommand(Command::new("apply")
        .about("Applies a staged / prepared update, installing prerequisite runtimes if necessary")
        .arg(arg!(--norestart "Do not restart the application after the update"))
        .arg(arg!(-w --wait "Wait for the parent process to terminate before applying the update").hide(true))
        .arg(arg!(--waitPid <PID> "Wait for the specified process to terminate before applying the update").value_parser(value_parser!(u32)))
        .arg(arg!(-p --package <FILE> "Update package to apply").value_parser(value_parser!(PathBuf)))
        .arg(arg!([EXE_ARGS] "Arguments to pass to the started executable. Must be preceded by '--'.").required(false).last(true).num_args(0..))
    )
    .subcommand(Command::new("start")
        .about("Starts the currently installed version of the application")
        .arg(arg!(-a --args <ARGS> "Legacy args format").aliases(vec!["processStartArgs", "process-start-args"]).hide(true).allow_hyphen_values(true).num_args(1))
        .arg(arg!(-w --wait "Wait for the parent process to terminate before starting the application").hide(true))
        .arg(arg!(--waitPid <PID> "Wait for the specified process to terminate before applying the update").value_parser(value_parser!(u32)))
        .arg(arg!([EXE_NAME] "The optional name of the binary to execute"))
        .arg(arg!([EXE_ARGS] "Arguments to pass to the started executable. Must be preceded by '--'.").required(false).last(true).num_args(0..))
        .long_flag_aliases(vec!["processStart", "processStartAndWait"])
    )
    .subcommand(Command::new("patch")
        .about("Applies a series of delta bundles to a base file")
        .arg(arg!(--old <FILE> "Base / old file to apply the patch to").required(true).value_parser(value_parser!(PathBuf)))
        .arg(arg!(--delta <FILE> "The delta bundle to apply to the base package").required(true).action(ArgAction::Append).value_parser(value_parser!(PathBuf)))
        .arg(arg!(--output <FILE> "The file to create with the patch applied").required(true).value_parser(value_parser!(PathBuf)))
    )
    .arg(arg!(--verbose "Print debug messages to console / log").global(true))
    .arg(arg!(-s --silent "Don't show any prompts / dialogs").global(true))
    .arg(arg!(--root <PATH> "Override the default locator root directory").global(true).hide(true).value_parser(value_parser!(PathBuf)))
    .arg(arg!(-l --log <PATH> "Override the default log file location").global(true).value_parser(value_parser!(PathBuf)))
        // Legacy arguments should not be fully removed if it's possible to keep them
        // Reason being is clap.ignore_errors(true) is not 100%, and sometimes old args can trip things up.
    .arg(arg!(--forceLatest "Legacy argument").hide(true).global(true))
    .arg(arg!(-r --restart "Legacy argument").hide(true).global(true))
    .arg(arg!(--nocolor "Legacy argument").hide(true).global(true))
    .ignore_errors(true)
    .disable_help_subcommand(true)
    .flatten_help(true);

    #[cfg(target_os = "windows")]
    let cmd = cmd.subcommand(Command::new("uninstall")
        .about("Remove all app shortcuts, files, and registry entries.")
        .long_flag_alias("uninstall")
    );

    #[cfg(target_os = "windows")]
    let cmd = cmd.subcommand(Command::new("update-self")
        .about("Copy the currently executing Update.exe into the default location.")
        .long_flag_alias("updateSelf")
        .hide(true)
    );
    cmd
}

#[cfg(target_os = "windows")]
fn try_parse_command_line_matches(input_args: Vec<String>) -> Result<ArgMatches> {
    // Split the arguments manually to handle the legacy `--flag=value` syntax
    // Also, replace `--processStartAndWait` with `--processStart --wait`
    let mut args = Vec::new();
    let mut preserve = false;
    let mut first = true;
    for arg in input_args {
        if preserve || first {
            args.push(arg);
            first = false;
        } else if arg == "--" {
            args.push("--".to_string());
            preserve = true;
        } else if arg.eq_ignore_ascii_case("--processStartAndWait") {
            args.push("--processStart".to_string());
            args.push("--wait".to_string());
        } else if arg.to_ascii_lowercase().starts_with("--processstartandwait=") {
            let mut split_arg = arg.splitn(2, '=');
            split_arg.next(); // Skip the `--processStartAndWait` part
            args.push("--processStart".to_string());
            args.push("--wait".to_string());
            if let Some(rest) = split_arg.next() {
                args.push(rest.to_string());
            }
        } else if arg.to_ascii_lowercase().starts_with("--processstart=") {
            let mut split_arg = arg.splitn(2, '=');
            split_arg.next(); // Skip the `--processStart` part
            args.push("--processStart".to_string());
            if let Some(rest) = split_arg.next() {
                args.push(rest.to_string());
            }
        } else {
            args.push(arg);
        }
    }
    Ok(root_command().try_get_matches_from(&args)?)
}

fn get_flag_or_false(matches: &ArgMatches, id: &str) -> bool {
    // matches.get_flag throws when used with ignore_errors when any unknown arg is encountered and the flag is not present
    matches.try_get_one::<bool>(id).unwrap_or(None).map(|x| x.to_owned()).unwrap_or(false)
}

fn get_op_wait(matches: &ArgMatches) -> shared::OperationWait {
    let wait_for_parent = get_flag_or_false(&matches, "wait");
    let wait_pid = matches.try_get_one::<u32>("waitPid").unwrap_or(None).map(|v| v.to_owned());
    if wait_pid.is_some() {
        shared::OperationWait::WaitPid(wait_pid.unwrap())
    } else if wait_for_parent {
        shared::OperationWait::WaitParent
    } else {
        shared::OperationWait::NoWait
    }
}

// fn main() -> Result<()> {
//     shared::cli_host::clap_run_main("Update", main_inner)
// }

fn main() -> Result<()> {
    #[cfg(windows)]
    windows::mitigate::pre_main_sideload_mitigation();

    #[cfg(windows)]
    let matches = try_parse_command_line_matches(env::args().collect())?;
    #[cfg(unix)]
    let matches = root_command().try_get_matches()?;

    let silent = get_flag_or_false(&matches, "silent");
    dialogs::set_silent(silent);

    let root_dir = matches.get_one::<PathBuf>("root");
    let location_context = if let Some(root) = root_dir {
        LocationContext::FromSpecifiedRootDir(root.clone())
    } else {
        LocationContext::IAmUpdateExe
    };

    let verbose = get_flag_or_false(&matches, "verbose");
    let log_file = matches.get_one("log");
    let desired_log_file = log_file.cloned().unwrap_or(default_logfile_path(&location_context));
    init_logging("update", Some(&desired_log_file), true, verbose, None);

    // change working directory to the parent directory of the exe
    let mut containing_dir = env::current_exe()?;
    containing_dir.pop();
    env::set_current_dir(containing_dir)?;

    info!("--");
    info!("Starting Velopack Updater ({})", env!("NGBV_VERSION"));
    info!("    Location: {}", env::current_exe()?.to_string_lossy());
    info!("    CWD: {}", env::current_dir()?.to_string_lossy());
    info!("    Verbose: {}", verbose);
    info!("    Silent: {}", silent);
    info!("    Log File: {:?}", log_file);
    info!("    Context: {:?}", &location_context);

    let (subcommand, subcommand_matches) =
        matches.subcommand().ok_or_else(|| anyhow!("No known subcommand was used. Try `--help` for more information."))?;

    let result = match subcommand {
        #[cfg(target_os = "windows")]
<<<<<<< HEAD
        "uninstall" => uninstall(location_context, subcommand_matches).map_err(|e| anyhow!("Uninstall error: {}", e)),
        "start" => start(location_context, subcommand_matches).map_err(|e| anyhow!("Start error: {}", e)),
        "apply" => apply(location_context, subcommand_matches).map_err(|e| anyhow!("Apply error: {}", e)),
        "patch" => patch(location_context, subcommand_matches).map_err(|e| anyhow!("Patch error: {}", e)),
=======
        "uninstall" => uninstall(subcommand_matches).map_err(|e| anyhow!("Uninstall error: {}", e)),
        #[cfg(target_os = "windows")]
        "update-self" => update_self(subcommand_matches).map_err(|e| anyhow!("Update-self error: {}", e)),
        "start" => start(subcommand_matches).map_err(|e| anyhow!("Start error: {}", e)),
        "apply" => apply(subcommand_matches).map_err(|e| anyhow!("Apply error: {}", e)),
        "patch" => patch(subcommand_matches).map_err(|e| anyhow!("Patch error: {}", e)),
>>>>>>> efbf859a
        _ => bail!("Unknown subcommand '{subcommand}'. Try `--help` for more information."),
    };

    if let Err(e) = result {
        error!("{}", e);
        return Err(e.into());
    }

    Ok(())
}

fn patch(_context: LocationContext, matches: &ArgMatches) -> Result<()> {
    let old_file = matches.get_one::<PathBuf>("old");
    let deltas: Vec<&PathBuf> = matches.get_many::<PathBuf>("delta").unwrap_or_default().collect();
    let output_file = matches.get_one::<PathBuf>("output");

    info!("Command: Patch");
    info!("    Old File: {:?}", old_file);
    info!("    Delta Files: {:?}", deltas);
    info!("    Output File: {:?}", output_file);

    if old_file.is_none() || deltas.is_empty() || output_file.is_none() {
        bail!("Missing required arguments. Please provide --old, --delta, and --output.");
    }

    let temp_dir = match auto_locate_app_manifest(LocationContext::IAmUpdateExe) {
        Ok(locator) => locator.get_temp_dir_rand16(),
        Err(_) => {
            let mut temp_dir = std::env::temp_dir();
            let rand = shared::random_string(16);
            temp_dir.push("velopack_".to_owned() + &rand);
            temp_dir
        }
    };

    let result = commands::delta(old_file.unwrap(), deltas, &temp_dir, output_file.unwrap());
    let _ = remove_dir_all::remove_dir_all(temp_dir);

    if let Err(e) = result {
        bail!("Delta error: {}", e);
    }
    Ok(())
}

fn get_exe_args(matches: &ArgMatches) -> Option<Vec<&str>> {
    matches.get_many::<String>("EXE_ARGS").map(|v| v.map(|f| f.as_str()).collect())
}

fn get_apply_args(matches: &ArgMatches) -> (OperationWait, bool, Option<&PathBuf>, Option<Vec<&str>>) {
    let restart = !get_flag_or_false(&matches, "norestart");
    let package = matches.get_one::<PathBuf>("package");
    let exe_args = get_exe_args(matches);
    let wait = get_op_wait(&matches);
    (wait, restart, package, exe_args)
}

fn apply(context: LocationContext, matches: &ArgMatches) -> Result<()> {
    let (wait, restart, package, exe_args) = get_apply_args(matches);
    info!("Command: Apply");
    info!("    Restart: {:?}", restart);
    info!("    Wait: {:?}", wait);
    info!("    Package: {:?}", package);
    info!("    Exe Args: {:?}", exe_args);

    let locator = auto_locate_app_manifest(context)?;
    let _mutex = locator.try_get_exclusive_lock()?;
    let _ = commands::apply(&locator, restart, wait, package, exe_args, true)?;
    Ok(())
}

fn get_start_args(matches: &ArgMatches) -> (OperationWait, Option<&String>, Option<&String>, Option<Vec<&str>>) {
    let legacy_args = matches.get_one::<String>("args");
    let exe_name = matches.get_one::<String>("EXE_NAME");
    let exe_args = get_exe_args(matches);
    let wait = get_op_wait(&matches);
    (wait, exe_name, legacy_args, exe_args)
}

fn start(context: LocationContext, matches: &ArgMatches) -> Result<()> {
    let (wait, exe_name, legacy_args, exe_args) = get_start_args(matches);

    info!("Command: Start");
    info!("    Wait: {:?}", wait);
    info!("    Exe Name: {:?}", exe_name);
    info!("    Exe Args: {:?}", exe_args);
    if legacy_args.is_some() {
        info!("    Legacy Args: {:?}", legacy_args);
        warn!("Legacy args format is deprecated and will be removed in a future release. Please update your application to use the new format.");
    }

    commands::start(wait, context, exe_name, exe_args, legacy_args)
}

#[cfg(target_os = "windows")]
fn uninstall(context: LocationContext, _matches: &ArgMatches) -> Result<()> {
    info!("Command: Uninstall");
    let locator = auto_locate_app_manifest(context)?;
    commands::uninstall(&locator, true)
}

#[cfg(target_os = "windows")]
fn update_self(_matches: &ArgMatches) -> Result<()> {
    info!("Command: Update Self");
    let my_path = env::current_exe()?;
    const RETRY_DELAY: i32 = 500;
    const RETRY_COUNT: i32 = 20;
    match auto_locate_app_manifest(LocationContext::IAmUpdateExe) {
        Ok(locator) => {
            let target_update_path = locator.get_update_path();
            if same_file::is_same_file(&target_update_path, &my_path)? {
                bail!("Update.exe is already in the default location. No need to update.");
            } else {
                info!("Copying Update.exe to the default location: {:?}", target_update_path);
                shared::retry_io_ex(|| std::fs::copy(&my_path, &target_update_path), RETRY_DELAY, RETRY_COUNT)?;
                info!("Update.exe copied successfully.");
            }
        }
        Err(e) => {
            warn!("Failed to initialise locator: {}", e);
            // search for an Update.exe in parent directories (at least 2 levels up)
            let mut current_dir = env::current_dir()?;
            let mut found = false;
            for _ in 0..2 {
                current_dir.pop();
                let target_update_path = current_dir.join("Update.exe");
                if target_update_path.exists() {
                    info!("Found Update.exe in parent directory: {:?}", target_update_path);
                    shared::retry_io_ex(|| std::fs::copy(&my_path, &target_update_path), RETRY_DELAY, RETRY_COUNT)?;
                    info!("Update.exe copied successfully.");
                    found = true;
                    break;
                }
            }
            if !found {
                bail!("Failed to locate Update.exe in parent directories, so it could not be updated.");
            }
        }
    }
    Ok(())
}

#[cfg(target_os = "windows")]
#[test]
fn test_cli_parse_handles_equals_spaces() {
    let command = vec!["C:\\Some Path\\With = Spaces\\Update.exe", "apply", "--package", "C:\\Some Path\\With = Spaces\\Package.zip"];
    let matches = try_parse_command_line_matches(command.iter().map(|s| s.to_string()).collect()).unwrap();
    let (wait, restart, package, exe_args) = get_apply_args(matches.subcommand_matches("apply").unwrap());

    assert_eq!(wait, OperationWait::NoWait);
    assert_eq!(restart, true);
    assert_eq!(package, Some(&PathBuf::from("C:\\Some Path\\With = Spaces\\Package.zip")));
    assert_eq!(exe_args, None);
}

#[cfg(target_os = "windows")]
#[test]
fn test_cli_handles_root_at_end() {
    let command = vec!["C:\\Some Path\\With = Spaces\\Update.exe", "apply", "--package", "C:\\Package.zip", "--root", "C:\\Some Path"];
    let matches = try_parse_command_line_matches(command.iter().map(|s| s.to_string()).collect()).unwrap();
    let root = matches.get_one::<PathBuf>("root");
    assert_eq!(root, Some(&PathBuf::from("C:\\Some Path")));
}

#[cfg(target_os = "windows")]
#[test]
fn test_start_command_supports_legacy_commands() {
    let command = vec!["Update.exe", "--processStart=hello.exe"];
    let matches = try_parse_command_line_matches(command.iter().map(|s| s.to_string()).collect()).unwrap();
    let (wait_for_parent, exe_name, legacy_args, exe_args) = get_start_args(matches.subcommand_matches("start").unwrap());
    assert_eq!(wait_for_parent, OperationWait::NoWait);
    assert_eq!(exe_name, Some(&"hello.exe".to_string()));
    assert_eq!(legacy_args, None);
    assert_eq!(exe_args, None);

    let command = vec!["Update.exe", "--processStart", "hello.exe"];
    let matches = try_parse_command_line_matches(command.iter().map(|s| s.to_string()).collect()).unwrap();
    let (wait_for_parent, exe_name, legacy_args, exe_args) = get_start_args(matches.subcommand_matches("start").unwrap());
    assert_eq!(wait_for_parent, OperationWait::NoWait);
    assert_eq!(exe_name, Some(&"hello.exe".to_string()));
    assert_eq!(legacy_args, None);
    assert_eq!(exe_args, None);

    let command = vec!["Update.exe", "--processStartAndWait=hello.exe"];
    let matches = try_parse_command_line_matches(command.iter().map(|s| s.to_string()).collect()).unwrap();
    let (wait_for_parent, exe_name, legacy_args, exe_args) = get_start_args(matches.subcommand_matches("start").unwrap());
    assert_eq!(wait_for_parent, OperationWait::WaitParent);
    assert_eq!(exe_name, Some(&"hello.exe".to_string()));
    assert_eq!(legacy_args, None);
    assert_eq!(exe_args, None);

    let command = vec!["Update.exe", "--processStartAndWait=hello.exe", "--", "Foo=Bar"];
    let matches = try_parse_command_line_matches(command.iter().map(|s| s.to_string()).collect()).unwrap();
    let (wait_for_parent, exe_name, legacy_args, exe_args) = get_start_args(matches.subcommand_matches("start").unwrap());
    assert_eq!(wait_for_parent, OperationWait::WaitParent);
    assert_eq!(exe_name, Some(&"hello.exe".to_string()));
    assert_eq!(legacy_args, None);
    assert_eq!(exe_args, Some(vec!["Foo=Bar"]));

    let command = vec!["Update.exe", "--processStartAndWait", "hello.exe", "-a", "myarg"];
    let matches = try_parse_command_line_matches(command.iter().map(|s| s.to_string()).collect()).unwrap();
    let (wait_for_parent, exe_name, legacy_args, exe_args) = get_start_args(matches.subcommand_matches("start").unwrap());
    assert_eq!(wait_for_parent, OperationWait::WaitParent);
    assert_eq!(exe_name, Some(&"hello.exe".to_string()));
    assert_eq!(legacy_args, Some(&"myarg".to_string()));
    assert_eq!(exe_args, None);

    let command = vec!["Update.exe", "--processStartAndWait", "hello.exe", "-a", "myarg"];
    let matches = try_parse_command_line_matches(command.iter().map(|s| s.to_string()).collect()).unwrap();
    let (wait_for_parent, exe_name, legacy_args, exe_args) = get_start_args(matches.subcommand_matches("start").unwrap());
    assert_eq!(wait_for_parent, OperationWait::WaitParent);
    assert_eq!(exe_name, Some(&"hello.exe".to_string()));
    assert_eq!(legacy_args, Some(&"myarg".to_string()));
    assert_eq!(exe_args, None);

    let command = vec!["Update.exe", "--processStartAndWait", "hello.exe", "--processStartArgs", "myarg"];
    let matches = try_parse_command_line_matches(command.iter().map(|s| s.to_string()).collect()).unwrap();
    let (wait_for_parent, exe_name, legacy_args, exe_args) = get_start_args(matches.subcommand_matches("start").unwrap());
    assert_eq!(wait_for_parent, OperationWait::WaitParent);
    assert_eq!(exe_name, Some(&"hello.exe".to_string()));
    assert_eq!(legacy_args, Some(&"myarg".to_string()));
    assert_eq!(exe_args, None);

    let command = vec!["Update.exe", "--processStartAndWait", "hello.exe", "--process-start-args", "myarg"];
    let matches = try_parse_command_line_matches(command.iter().map(|s| s.to_string()).collect()).unwrap();
    let (wait_for_parent, exe_name, legacy_args, exe_args) = get_start_args(matches.subcommand_matches("start").unwrap());
    assert_eq!(wait_for_parent, OperationWait::WaitParent);
    assert_eq!(exe_name, Some(&"hello.exe".to_string()));
    assert_eq!(legacy_args, Some(&"myarg".to_string()));
    assert_eq!(exe_args, None);

    let command = vec!["Update.exe", "--processStartAndWait", "-a", "myarg"];
    let matches = try_parse_command_line_matches(command.iter().map(|s| s.to_string()).collect()).unwrap();
    let (wait_for_parent, exe_name, legacy_args, exe_args) = get_start_args(matches.subcommand_matches("start").unwrap());
    assert_eq!(wait_for_parent, OperationWait::WaitParent);
    assert_eq!(exe_name, None);
    assert_eq!(legacy_args, Some(&"myarg".to_string()));
    assert_eq!(exe_args, None);

    let command = vec!["Update.exe", "--processStartAndWait", "-a", "-- -c \" asda --aasd"];
    let matches = try_parse_command_line_matches(command.iter().map(|s| s.to_string()).collect()).unwrap();
    let (wait_for_parent, exe_name, legacy_args, exe_args) = get_start_args(matches.subcommand_matches("start").unwrap());
    assert_eq!(wait_for_parent, OperationWait::WaitParent);
    assert_eq!(exe_name, None);
    assert_eq!(legacy_args, Some(&"-- -c \" asda --aasd".to_string()));
    assert_eq!(exe_args, None);
}<|MERGE_RESOLUTION|>--- conflicted
+++ resolved
@@ -170,19 +170,12 @@
 
     let result = match subcommand {
         #[cfg(target_os = "windows")]
-<<<<<<< HEAD
         "uninstall" => uninstall(location_context, subcommand_matches).map_err(|e| anyhow!("Uninstall error: {}", e)),
+        #[cfg(target_os = "windows")]
+        "update-self" => update_self(location_context, subcommand_matches).map_err(|e| anyhow!("Update-self error: {}", e)),
         "start" => start(location_context, subcommand_matches).map_err(|e| anyhow!("Start error: {}", e)),
         "apply" => apply(location_context, subcommand_matches).map_err(|e| anyhow!("Apply error: {}", e)),
         "patch" => patch(location_context, subcommand_matches).map_err(|e| anyhow!("Patch error: {}", e)),
-=======
-        "uninstall" => uninstall(subcommand_matches).map_err(|e| anyhow!("Uninstall error: {}", e)),
-        #[cfg(target_os = "windows")]
-        "update-self" => update_self(subcommand_matches).map_err(|e| anyhow!("Update-self error: {}", e)),
-        "start" => start(subcommand_matches).map_err(|e| anyhow!("Start error: {}", e)),
-        "apply" => apply(subcommand_matches).map_err(|e| anyhow!("Apply error: {}", e)),
-        "patch" => patch(subcommand_matches).map_err(|e| anyhow!("Patch error: {}", e)),
->>>>>>> efbf859a
         _ => bail!("Unknown subcommand '{subcommand}'. Try `--help` for more information."),
     };
 
@@ -284,12 +277,12 @@
 }
 
 #[cfg(target_os = "windows")]
-fn update_self(_matches: &ArgMatches) -> Result<()> {
+fn update_self(context: LocationContext, _matches: &ArgMatches) -> Result<()> {
     info!("Command: Update Self");
     let my_path = env::current_exe()?;
     const RETRY_DELAY: i32 = 500;
     const RETRY_COUNT: i32 = 20;
-    match auto_locate_app_manifest(LocationContext::IAmUpdateExe) {
+    match auto_locate_app_manifest(context) {
         Ok(locator) => {
             let target_update_path = locator.get_update_path();
             if same_file::is_same_file(&target_update_path, &my_path)? {
