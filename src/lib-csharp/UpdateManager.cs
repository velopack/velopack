--- conflicted
+++ resolved
@@ -1,9 +1,5 @@
-<<<<<<< HEAD
 ﻿using System;
-=======
-using System;
 using System.Collections.Generic;
->>>>>>> efbf859a
 using System.ComponentModel;
 using System.Diagnostics;
 using System.IO;
@@ -248,7 +244,7 @@
 
             try {
                 var deltasSize = updates.DeltasToTarget.Sum(x => x.Size);
-                var deltasCount = updates.DeltasToTarget.Length;
+                var deltasCount = updates.DeltasToTarget.Count();
 
                 try {
                     if (updates.BaseRelease?.FileName != null && deltasCount > 0) {
