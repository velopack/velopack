//! # Velopack
//! [Velopack](https://velopack.io) is a auto-update and installation framework for cross-platform desktop applications.
//! With less than 10 lines of code, you can add auto-update and installation features to your application.
//!
//! ## Features
//! - 😍 **Zero config** – Velopack takes your build output (eg. `cargo build`), and generates an installer, and updates and delta packages in a single command.
//! - 🎯 **Cross platform** – Velopack supports building packages for **Windows**, **OSX**, and **Linux**. No matter your target, Velopack can create a release in just one command.
//! - ⚡️ **Lightning fast** – Velopack is written in Rust for native performance. Creating releases is multi-threaded, and produces delta packages for ultra fast app updates. Applying update packages is highly optimised, and often can be done in the background.
//!
//! ## Documentation
//! The documentation in this rust crate is minimal and only covers the create itself, so it's highly recommended that you also
//! read the main Velopack documentation at [https://docs.velopack.io](https://docs.velopack.io).
//!
//! ## Components
//! - **this crate**: The core library that provides auto-update features and glue to the other components.
//! - **vpk cli tool**: The `vpk` command line tool packages and publishes your releases and installers.
//! - **update binary**: Bundled with your application by vpk, handles
//!
//! ## Optional Rust Features
//! - `async`: Enables async support using async-std.
//!
//! ## Quick Start
//! 1. Add Velopack to your `Cargo.toml`:
//! ```toml
//! [dependencies]
//! velopack = { version = "0.0", features = ["async"] } # Replace with actual version and desired features
//! ```
//!
//! 2. Add the following code to your `main()` function:
//! ```rust
//! use velopack::*;
//!
//! fn main() {
//!     // VelopackApp should be the first thing to run, in some circumstances it may terminate/restart the process to perform tasks.
//!     VelopackApp::build().run();
//!     // Your other app startup code here
//! }
//! ```
//!
//! 3. Add auto-updates somewhere to your app:
//! ```rust
//! use velopack::*;
//!
//! fn update_my_app() {
//!     let source = sources::HttpSource::new("https://the.place/you-host/updates");
//!     let um = UpdateManager::new(source, None, None).unwrap();
//!
//!     if let UpdateCheck::UpdateAvailable(updates) = um.check_for_updates().unwrap() {
//!         // there was an update available. Download it.
//!         um.download_updates(&updates, None).unwrap();
//!
//!         // download completed, let's restart and update
//!         um.apply_updates_and_restart(&updates).unwrap();
//!     }
//! }
//! ```
//!
//! 4. Build your app with cargo:
//! ```sh
//! cargo build --release
//! ```
//!
//! 5. Install the `vpk` command line tool:
//! ```sh
//! dotnet tool update -g vpk
//! ```
//! ***Note: you must have the .NET Core SDK 8 installed to use and update `vpk`***
//!
//! 6. Package your Velopack release / installers:
//! ```sh
//! vpk pack -u MyAppUniqueId -v 1.0.0 -p /target/release -e myexename.exe
//! ```
//!
//! ✅ You're Done! Your app now has auto-updates and an installer.
//! You can upload your release to your website, or use the `vpk upload` command to publish it to the destination of your choice.
//!
//! Read the Velopack documentation at [https://docs.velopack.io/](https://docs.velopack.io/) for more information.

#![warn(missing_docs)]

macro_rules! maybe_pub {
    ($($mod:ident),*) => {
        $(
            #[cfg(feature = "public-utils")]
            #[allow(missing_docs)]
            pub mod $mod;

<<<<<<< HEAD
            #[cfg(not(feature = "public-utils"))]
            #[allow(unused)]
            mod $mod;
        )*
    };
}
=======
// #[cfg(feature = "file-logging")]
mod file_rotate;

/// Utility functions for loading and working with Velopack bundles and manifests.
pub mod bundle;

/// Utility function for downloading files with progress reporting.
pub mod download;
>>>>>>> 2fc2597c

macro_rules! maybe_pub_os {
    ($mod:ident, $win_path:expr, $unix_path:expr) => {
        #[cfg(all(windows, feature = "public-utils"))]
        #[path = $win_path]
        #[allow(missing_docs)]
        pub mod $mod;

        #[cfg(all(windows, not(feature = "public-utils")))]
        #[path = $win_path]
        #[allow(unused)]
        mod $mod;

        #[cfg(all(not(windows), feature = "public-utils"))]
        #[path = $unix_path]
        #[allow(missing_docs)]
        pub mod $mod;

        #[cfg(all(not(windows), not(feature = "public-utils")))]
        #[path = $unix_path]
        #[allow(unused)]
        mod $mod;
    };
}

use std::path::PathBuf;

mod app;
pub use app::*;

mod manager;
pub use manager::*;

/// Locator provides support for locating the current app important paths (eg. path to packages, update binary, and so forth).
pub mod locator;

/// Sources are abstractions for custom update sources (eg. url, local file, github releases, etc).
pub mod sources;

maybe_pub!(wide_strings);
maybe_pub!(download, bundle, constants, lockfile, logging, misc);
maybe_pub_os!(process, "process_win.rs", "process_unix.rs");

#[macro_use]
extern crate log;

#[derive(thiserror::Error, Debug)]
#[allow(missing_docs, clippy::large_enum_variant)]
pub enum NetworkError {
    #[error("Http error: {0}")]
    Http(#[from] ureq::Error),
    #[error("Url error: {0}")]
    Url(#[from] url::ParseError),
}

#[derive(thiserror::Error, Debug)]
#[allow(missing_docs)]
pub enum Error {
    #[error("File does not exist: {0}")]
    FileNotFound(PathBuf),
    #[error("IO error: {0}")]
    Io(#[from] std::io::Error),
    #[error("Checksum did not match for {0} (expected {1}, actual {2})")]
    ChecksumInvalid(PathBuf, String, String),
    #[error("Size did not match for {0} (expected {1}, actual {2})")]
    SizeInvalid(PathBuf, u64, u64),
    #[error("Zip error: {0}")]
    Zip(#[from] zip::result::ZipError),
    #[error("Network error: {0}")]
    Network(Box<NetworkError>),
    #[error("Json error: {0}")]
    Json(#[from] serde_json::Error),
    #[error("Semver parse error: {0}")]
    Semver(#[from] semver::Error),
    #[error("This update package is invalid: {0}.")]
    InvalidPackage(String),
    #[error("This application is not properly installed: {0}")]
    NotInstalled(String),
    #[error("This is not supported: {0}")]
    NotSupported(String),
    #[error("{0}")]
    Other(String),
    #[cfg(target_os = "windows")]
    #[error("Win32 error: {0}")]
    Win32(#[from] windows::core::Error),
}

impl From<url::ParseError> for Error {
    fn from(err: url::ParseError) -> Self {
        Error::Network(Box::new(NetworkError::Url(err)))
    }
}

impl From<ureq::Error> for Error {
    fn from(err: ureq::Error) -> Self {
        Error::Network(Box::new(NetworkError::Http(err)))
    }
}<|MERGE_RESOLUTION|>--- conflicted
+++ resolved
@@ -85,23 +85,12 @@
             #[allow(missing_docs)]
             pub mod $mod;
 
-<<<<<<< HEAD
             #[cfg(not(feature = "public-utils"))]
             #[allow(unused)]
             mod $mod;
         )*
     };
 }
-=======
-// #[cfg(feature = "file-logging")]
-mod file_rotate;
-
-/// Utility functions for loading and working with Velopack bundles and manifests.
-pub mod bundle;
-
-/// Utility function for downloading files with progress reporting.
-pub mod download;
->>>>>>> 2fc2597c
 
 macro_rules! maybe_pub_os {
     ($mod:ident, $win_path:expr, $unix_path:expr) => {
@@ -128,6 +117,9 @@
 }
 
 use std::path::PathBuf;
+
+#[cfg(feature = "file-logging")]
+mod file_rotate;
 
 mod app;
 pub use app::*;
