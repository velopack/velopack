﻿<Project Sdk="Microsoft.NET.Sdk">

  <PropertyGroup>
    <TargetFrameworks>net8.0</TargetFrameworks>
  </PropertyGroup>

  <ItemGroup>
    <ProjectReference Include="..\..\src\vpk\Velopack.Vpk\Velopack.Vpk.csproj" />
  </ItemGroup>

  <ItemGroup>
    <PackageReference Include="Azure.Identity" Version="1.14.0" />
    <PackageReference Include="Octokit" Version="14.0.0" />
<<<<<<< HEAD
    <PackageReference Include="NuGet.Packaging" Version="6.13.2" />
    <PackageReference Include="System.Formats.Asn1" Version="9.0.3" />
    <PackageReference Include="WixToolset.Dtf.WindowsInstaller" Version="5.0.2" />
=======
    <PackageReference Include="NuGet.Packaging" Version="6.14.0" />
    <PackageReference Include="System.Formats.Asn1" Version="9.0.5" />
  </ItemGroup>

  <ItemGroup>
    <Reference Include="Microsoft.Deployment.WindowsInstaller">
      <HintPath>..\..\vendor\wix\Microsoft.Deployment.WindowsInstaller.dll</HintPath>
    </Reference>
>>>>>>> efbf859a
  </ItemGroup>

</Project><|MERGE_RESOLUTION|>--- conflicted
+++ resolved
@@ -11,20 +11,9 @@
   <ItemGroup>
     <PackageReference Include="Azure.Identity" Version="1.14.0" />
     <PackageReference Include="Octokit" Version="14.0.0" />
-<<<<<<< HEAD
-    <PackageReference Include="NuGet.Packaging" Version="6.13.2" />
-    <PackageReference Include="System.Formats.Asn1" Version="9.0.3" />
     <PackageReference Include="WixToolset.Dtf.WindowsInstaller" Version="5.0.2" />
-=======
     <PackageReference Include="NuGet.Packaging" Version="6.14.0" />
     <PackageReference Include="System.Formats.Asn1" Version="9.0.5" />
   </ItemGroup>
 
-  <ItemGroup>
-    <Reference Include="Microsoft.Deployment.WindowsInstaller">
-      <HintPath>..\..\vendor\wix\Microsoft.Deployment.WindowsInstaller.dll</HintPath>
-    </Reference>
->>>>>>> efbf859a
-  </ItemGroup>
-
 </Project>